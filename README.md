--- conflicted
+++ resolved
@@ -113,28 +113,4 @@
 
 By default, deepcoder supports OpenAI Models via the OpenAI API or Azure OpenAI API, as well as Anthropic models.
 
-With a little extra setup, you can also run with open source models like WizardCoder. See the [documentation](https://deepcoder.readthedocs.io/en/latest/open_models.html) for example instructions.
-
-## Mission
-
-The deepcoder community mission is to **maintain tools that coding agent builders can use and facilitate collaboration in the open source community**.
-
-If you are interested in contributing to this, we are interested in having you.
-
-If you want to see our broader ambitions, check out the [roadmap](https://github.com/deepcode-ai/deepcoder/blob/main/ROADMAP.md), and join
-[discord](https://discord.gg/8tcDQ89Ej2)
-to learn how you can [contribute](.github/CONTRIBUTING.md) to it.
-
-<<<<<<< HEAD
-deepcoder is [governed](https://github.com/deepcode-ai/deepcoder/blob/main/GOVERNANCE.md) by a board of long-term contributors. If you contribute routinely and have an interest in shaping the future of deepcoder, you will be considered for the board.
-
-## Significant contributors
-
-[@ATheorell](https://github.com/ATheorell) [@similato87](https://github.com/similato87) [@TheoMcCabe](https://github.com/TheoMcCabe) [@captivus](https://github.com/captivus)
-
-## Example
-
-![Demo](https://github.com/deepcode-ai/deepcoder/assets/4467025/40d0a9a8-82d0-4432-9376-136df0d57c99)
-=======
-deepcoder is [governed](https://github.com/deepcode-ai/deepcoder/blob/main/GOVERNANCE.md) by a board of long-term contributors. If you contribute routinely and have an interest in shaping the future of deepcoder, you will be considered for the board.
->>>>>>> 7a4a18c3
+With a little extra setup, you can also run with open source models like WizardCoder. See the [documentation](https://deepcoder.readthedocs.io/en/latest/open_models.html) for example instructions.